{
  "dependencies": {
<<<<<<< HEAD
    "Microsoft.NETCore.Platforms": "1.0.2-beta-24512-01",
    "System.Linq.Expressions": "4.3.0-beta-24512-01",
    "System.Net.WebSockets": "4.3.0-beta-24512-01",
    "System.ObjectModel": "4.3.0-beta-24512-01",
    "System.Runtime": "4.3.0-beta-24512-01",
    "System.Text.RegularExpressions": "4.3.0-beta-24512-01",
=======
    "Microsoft.NETCore.Platforms": "4.3.0-beta-devapi-24512-01",
    "System.Linq.Expressions": "4.3.0-beta-devapi-24512-01",
    "System.Net.WebSockets": "4.3.0-beta-devapi-24512-01",
    "System.ObjectModel": "4.3.0-beta-devapi-24512-01",
    "System.Runtime": "4.3.0-beta-devapi-24512-01",
    "System.Text.RegularExpressions": "4.3.0-beta-devapi-24512-01",
>>>>>>> dc76e699
    "test-runtime": {
      "target": "project",
      "exclude": "compile"
    },
    "Microsoft.xunit.netcore.extensions": "1.0.0-prerelease-00807-03",
    "Microsoft.DotNet.BuildTools.TestSuite": "1.0.0-prerelease-00807-03"
  },
  "frameworks": {
    "netstandard1.3": {}
  },
  "supports": {
    "coreFx.Test.netcore50": {},
    "coreFx.Test.netcoreapp1.0": {},
    "coreFx.Test.net46": {},
    "coreFx.Test.net461": {},
    "coreFx.Test.net462": {},
    "coreFx.Test.net463": {}
  }
}<|MERGE_RESOLUTION|>--- conflicted
+++ resolved
@@ -1,26 +1,17 @@
 {
   "dependencies": {
-<<<<<<< HEAD
-    "Microsoft.NETCore.Platforms": "1.0.2-beta-24512-01",
-    "System.Linq.Expressions": "4.3.0-beta-24512-01",
-    "System.Net.WebSockets": "4.3.0-beta-24512-01",
-    "System.ObjectModel": "4.3.0-beta-24512-01",
-    "System.Runtime": "4.3.0-beta-24512-01",
-    "System.Text.RegularExpressions": "4.3.0-beta-24512-01",
-=======
     "Microsoft.NETCore.Platforms": "4.3.0-beta-devapi-24512-01",
     "System.Linq.Expressions": "4.3.0-beta-devapi-24512-01",
     "System.Net.WebSockets": "4.3.0-beta-devapi-24512-01",
     "System.ObjectModel": "4.3.0-beta-devapi-24512-01",
     "System.Runtime": "4.3.0-beta-devapi-24512-01",
     "System.Text.RegularExpressions": "4.3.0-beta-devapi-24512-01",
->>>>>>> dc76e699
     "test-runtime": {
       "target": "project",
       "exclude": "compile"
     },
-    "Microsoft.xunit.netcore.extensions": "1.0.0-prerelease-00807-03",
-    "Microsoft.DotNet.BuildTools.TestSuite": "1.0.0-prerelease-00807-03"
+    "Microsoft.xunit.netcore.extensions": "1.0.0-prerelease-00731-01",
+    "Microsoft.DotNet.BuildTools.TestSuite": "1.0.0-prerelease-00731-01"
   },
   "frameworks": {
     "netstandard1.3": {}
