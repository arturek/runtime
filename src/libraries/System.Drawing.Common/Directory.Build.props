--- conflicted
+++ resolved
@@ -6,9 +6,5 @@
     <UnsupportedOSPlatforms>browser</UnsupportedOSPlatforms>
     <PackageVersion>5.0.1</PackageVersion>
     <AssemblyVersion>5.0.0.1</AssemblyVersion>
-<<<<<<< HEAD
-    <HarvestVersion>4.5.2</HarvestVersion>
-=======
->>>>>>> b22e3b9c
   </PropertyGroup>
 </Project>