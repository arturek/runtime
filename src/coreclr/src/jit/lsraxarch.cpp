--- conflicted
+++ resolved
@@ -2591,19 +2591,6 @@
                 break;
             }
 
-<<<<<<< HEAD
-=======
-            case NI_BMI1_TrailingZeroCount:
-            case NI_LZCNT_LeadingZeroCount:
-            case NI_POPCNT_PopCount:
-            {
-                assert(numArgs == 1);
-                srcCount += BuildDelayFreeUses(op1);
-
-                buildUses = false;
-                break;
-            }
-
             case NI_AVX2_GatherVector128:
             case NI_AVX2_GatherVector256:
             {
@@ -2642,7 +2629,6 @@
                 break;
             }
 
->>>>>>> 3d977cf6
             default:
             {
                 assert((intrinsicId > NI_HW_INTRINSIC_START) && (intrinsicId < NI_HW_INTRINSIC_END));
