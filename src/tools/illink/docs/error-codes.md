--- conflicted
+++ resolved
@@ -230,12 +230,10 @@
 
 - Propagating DynamicallyAccessedMembersAttribute from property 'property' to its getter 'method' found that the getter already has such an attribute. The existing attribute will be used.
 
-<<<<<<< HEAD
-#### `IL2044`: Custom Attribute 'type' is being instanciated after LinkerRemovableAttribute was used on the Custom Attribute type
-
-- CustomAttribute 'type' is being instanciated with reflection but the 'type' has been removed from non reflection calls using the LinkerRemovableAttribute
-=======
 #### `IL2044`: Could not find any type in namespace 'namespace' specified in 'XML document location'
 
 - The 'XML document location' specifies a namespace 'namespace' but there are no types found in such namespace.
->>>>>>> 77220fdc
+
+#### `IL2045`: Custom Attribute 'type' is being referenced in code after LinkerRemovableAttribute was used on the Custom Attribute type
+
+- CustomAttribute 'type' is being referenced in the code but the 'type' has been removed using the LinkerRemovableAttribute