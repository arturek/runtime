--- conflicted
+++ resolved
@@ -50,9 +50,6 @@
 		protected List<TypeDefinition> _typesWithInterfaces;
 		protected List<MethodBody> _unreachableBodies;
 
-<<<<<<< HEAD
-		readonly FlowAnnotations _flowAnnotations;
-=======
 #if DEBUG
 		static DependencyKind [] _entireTypeReasons = new DependencyKind [] {
 			DependencyKind.NestedType,
@@ -141,7 +138,8 @@
 			DependencyKind.VirtualNeededDueToPreservedScope,
 		};
 #endif
->>>>>>> 39992207
+
+		readonly FlowAnnotations _flowAnnotations;
 
 		public MarkStep ()
 		{
@@ -3778,7 +3776,8 @@
 						continue;
 
 					foundMatch = true;
-					reflectionContext.RecordRecognizedPattern (method, () => _markStep.MarkIndirectlyCalledMethod (method));
+					var methodCalling = reflectionContext.MethodCalling;
+					reflectionContext.RecordRecognizedPattern (method, () => _markStep.MarkIndirectlyCalledMethod (method, new DependencyInfo (DependencyKind.AccessedViaReflection, methodCalling)));
 				}
 
 				if (!foundMatch) {
